--- conflicted
+++ resolved
@@ -41,15 +41,14 @@
 
     def run(self):
         path = self.state.document.settings.env.config.fancy_include_path
-<<<<<<< HEAD
-        full_path = op.join(path, self.arguments[0])
+
+        # full_path = op.join(path, self.arguments[0])
         # for windows builds, we need to replace "\" with "/" so that
         # sphinx reads the rst file correctly (it replaces "\" with "")
-        full_path = full_path.replace("\\", "/")
-=======
+        # full_path = full_path.replace("\\", "/")
+
         path = pathlib.Path(path)
         full_path = path / self.arguments[0]
->>>>>>> 5e2f2002
 
         text = full_path.read_text()
 
